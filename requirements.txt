<<<<<<< HEAD
requests
pandas
streamlit
plotly
fastapi
uvicorn
=======
pandas
pytest
>>>>>>> 548bbede
<|MERGE_RESOLUTION|>--- conflicted
+++ resolved
@@ -1,11 +1,8 @@
-<<<<<<< HEAD
 requests
 pandas
 streamlit
 plotly
 fastapi
 uvicorn
-=======
 pandas
-pytest
->>>>>>> 548bbede
+pytest